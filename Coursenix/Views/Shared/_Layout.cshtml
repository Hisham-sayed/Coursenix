--- conflicted
+++ resolved
@@ -1,21 +1,16 @@
-﻿<!DOCTYPE html>
+<!DOCTYPE html>
 <html lang="en">
 <head>
     <meta charset="UTF-8" />
     <meta name="viewport" content="width=device-width, initial-scale=1" />
     <title>coursenix</title>
     <link href="https://cdn.jsdelivr.net/npm/bootstrap@5.3.0-alpha1/dist/css/bootstrap.min.css" rel="stylesheet" />
-<<<<<<< HEAD
-=======
-    <link rel="stylesheet" type="text/css" href="~/css/home.css" /> @* Assuming this is your main CSS file *@
->>>>>>> 1a60d24b
     <link rel="stylesheet" href="https://cdnjs.cloudflare.com/ajax/libs/font-awesome/6.0.0/css/all.min.css" />
     <link href="https://cdnjs.cloudflare.com/ajax/libs/material-design-icons/3.0.1/iconfont/material-icons.min.css" rel="stylesheet" />
     <link href="/css/home-logged-in.css" rel="stylesheet" />
     <link rel="stylesheet" href="~/css/home.css" /> 
     @RenderSection("css", required: false)
 </head>
-<<<<<<< HEAD
 
 <body class="d-flex flex-column min-vh-100">
 
@@ -115,33 +110,15 @@
         <div class="flex-grow-1">
             @RenderBody()
         </div>
-=======
-<body class="d-flex flex-column min-vh-100">
-    <div class="flex-grow-1">
-        @RenderBody()
-    </div>
-    <script src="~/lib/jquery/dist/jquery.min.js"></script>
-    <script src="https://cdn.jsdelivr.net/npm/bootstrap@5.3.0-alpha1/dist/js/bootstrap.bundle.min.js"></script>
-    <script src="~/js/site.js" asp-append-version="true"></script>
-    <script src="~/lib/jquery-validation/dist/jquery.validate.min.js"></script>
-    <script src="~/lib/jquery-validation-unobtrusive/jquery.validate.unobtrusive.min.js"></script>
->>>>>>> 1a60d24b
 
     @RenderSection("_StudentLoggedin", required: false)
     @RenderSection("_TeacherLoggedin", required: false)
     
 
-<<<<<<< HEAD
     <footer class="cn-footer" id="cnFooter">
         <div class="cn-container">
             <div class="cn-footer-columns">
                 <div class="cn-footer-column">
-=======
-    <footer class="footer" id="Footer">
-        <div class="container">
-            <div class="footer-columns">
-                <div class="footer-column">
->>>>>>> 1a60d24b
                     <h3>Coursenix</h3>
                     <p>Simplifying the educational flow between students and teachers</p>
                 </div>
